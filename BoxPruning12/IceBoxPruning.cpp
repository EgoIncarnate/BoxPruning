--- conflicted
+++ resolved
@@ -327,42 +327,6 @@
 
 			align		16							// Align start of loop on 16-byte boundary for perf
 FastLoop:
-<<<<<<< HEAD
-			comiss		xmm1, xmmword ptr [esi+ecx+24]	// [esi] = BoxListX[Index1].mMinX, compared to MaxLimit - can safely do 4 full iters of this?
-         jb          CarefulLoop // nope!
-
-         // Unroll 0
-         movaps      xmm3, xmmword ptr [edx+ecx*2+0]  // Box1YZ
-         cmpnleps    xmm3, xmm2
-         movmskps    eax, xmm3
-         cmp         eax, 0Ch
-         je          FoundSlot0
-
-         // Unroll 1
-         movaps      xmm3, xmmword ptr [edx+ecx*2+16] // Box1YZ
-         cmpnleps    xmm3, xmm2
-         movmskps    eax, xmm3
-         cmp         eax, 0Ch
-         je          FoundSlot1
-
-         // Unroll 2
-         movaps      xmm3, xmmword ptr [edx+ecx*2+32]  // Box1YZ
-         cmpnleps    xmm3, xmm2
-         movmskps    eax, xmm3
-         cmp         eax, 0Ch
-         je          FoundSlot2
-
-         // Unroll 3
-         movaps      xmm3, xmmword ptr [edx+ecx*2+48]  // Box1YZ
-         add         ecx, 32                           // Advance
-         cmpnleps    xmm3, xmm2
-         movmskps    eax, xmm3
-         cmp         eax, 0Ch
-         jne         FastLoop
-
-         jmp         FastFoundOne
-         // slots 2-0 fall through for increment (I'm being lazy...)
-=======
             cmp         edi, [esi+ecx+24]           // [esi] = BoxListX[Index1].mMinX, compared to MaxLimit - can safely do another 4 iters of this?
             jb          CarefulLoop // nope!
 
@@ -397,7 +361,6 @@
 
             jmp         FastFoundOne
             // slots 2-0 fall through for increment (I'm being lazy...)
->>>>>>> 7f19acc5
 FoundSlot2:
             add         ecx, 8
 FoundSlot1:
@@ -437,15 +400,9 @@
 
 			// ~11600 with this:
 			movaps		xmm3, xmmword ptr [edx+ecx*2]		// Box1YZ
-<<<<<<< HEAD
-         add         ecx, 8
-			cmpnleps	   xmm3, xmm2
-			movmskps	   eax, xmm3
-=======
             add         ecx, 8
 			cmpnleps    xmm3, xmm2
 			movmskps    eax, xmm3
->>>>>>> 7f19acc5
 			cmp			eax, 0Ch
 			jne         CarefulLoop
 
